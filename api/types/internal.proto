--- conflicted
+++ resolved
@@ -28,10 +28,7 @@
 option java_package = "io.vine.maco.api.types";
 option java_outer_classname = "MacoTypes";
 
-<<<<<<< HEAD
-=======
 // Minion defines the base information of maco-minion
->>>>>>> b8882762
 message Minion {
   string name = 1;
   string uid = 2;
@@ -52,11 +49,127 @@
   int64 offline_timestamp = 23;
 }
 
-// Grains defines the base
-message Grains {
+// Grain defines the base
+message Grain {
 
 }
 
-enum EventKind {
+// Report Minion 执行结果
+message Report {
+  repeated ReportItem items = 1;
+  ReportSummary summary = 2;
+}
+
+message ReportItem {
+  string minion = 1;
+  int64 startTimestamp = 2;
+  int64 endTimestamp = 3;
+  bool result = 5;
+  bytes data = 6;
+}
+
+message ReportChange {
+
+}
+
+message ReportSummary {
+  int64 success = 1;
+  int64 changes = 2;
+  int64 failed = 3;
+  int64 total = 4;
+}
+
+enum EventType {
   EventUnknown = 0;
+  EventConnect = 1;
+  EventCall = 2;
 }
+
+enum ValueType {
+  ValueString = 0;
+  ValueInteger = 1;
+  ValueFloat = 2;
+  ValueBoolean = 3;
+  ValueObject = 4;
+}
+
+enum ResultType {
+  ResultSkip = 0;
+  ResultError = 1;
+  ResultOk = 2;
+}
+
+message Value {
+  EventType type = 1;
+  string data = 2;
+}
+
+message ConnectRequest {
+  types.Minion minion = 1;
+  bytes minionPublicKey = 2;
+}
+
+message ConnectResponse {
+  types.Minion minion = 1;
+  bytes masterPublicKey = 2;
+}
+
+enum Op {
+  OpEq = 0;
+  OpGt = 1;
+  OpGte = 2;
+  OpLt = 3;
+  OpLte = 4;
+  OpLike = 5;
+}
+
+enum Logic {
+  LgUnknown = 0;
+  LgAnd = 1; // 逻辑与
+  LgOr = 2; // 逻辑或
+}
+
+// Condition 筛选条件
+message Field {
+  Op op = 1;
+  string query = 2;
+  string value = 3;
+}
+
+// Segment 筛选语句
+message Segment {
+  // 连接逻辑
+  Logic logic = 1;
+  // minion 条件
+  Field minion = 2;
+  // minion grain 条件
+  Field grain = 3;
+}
+
+// Selector minion 筛选器
+message Selector {
+  repeated Field fields = 1;
+}
+
+message CallRequest {
+  // 请求 id，确认请求唯一值
+  int64 id = 1;
+  // 筛选符合的 minion
+  Selector selector = 2;
+  // 请求方法，使用.分割，确认对应模块下的方法，如: a.b.c
+  string function = 3;
+  // 方法参数
+  map<string, Value> args = 4;
+  // 加密参数
+  map<string, Value> pillars = 5;
+}
+
+message CallResponse {
+  ResultType type = 1;
+  // 请求的 id
+  int64 id = 2;
+  // 输出结果
+  bytes result = 3;
+  // 错误信息
+  string error = 4;
+}